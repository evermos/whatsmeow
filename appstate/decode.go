// Copyright (c) 2021 Tulir Asokan
//
// This Source Code Form is subject to the terms of the Mozilla Public
// License, v. 2.0. If a copy of the MPL was not distributed with this
// file, You can obtain one at http://mozilla.org/MPL/2.0/.

package appstate

import (
	"bytes"
	"context"
	"crypto/sha256"
	"encoding/json"
	"fmt"

	"google.golang.org/protobuf/proto"

	waBinary "go.mau.fi/whatsmeow/binary"
	"go.mau.fi/whatsmeow/proto/waServerSync"
	"go.mau.fi/whatsmeow/proto/waSyncAction"
	"go.mau.fi/whatsmeow/store"
	"go.mau.fi/whatsmeow/util/cbcutil"
)

// PatchList represents a decoded response to getting app state patches from the WhatsApp servers.
type PatchList struct {
	Name           WAPatchName
	HasMorePatches bool
	Patches        []*waServerSync.SyncdPatch
	Snapshot       *waServerSync.SyncdSnapshot
}

// DownloadExternalFunc is a function that can download a blob of external app state patches.
type DownloadExternalFunc func(context.Context, *waServerSync.ExternalBlobReference) ([]byte, error)

func parseSnapshotInternal(ctx context.Context, collection *waBinary.Node, downloadExternal DownloadExternalFunc) (*waServerSync.SyncdSnapshot, error) {
	snapshotNode := collection.GetChildByTag("snapshot")
	rawSnapshot, ok := snapshotNode.Content.([]byte)
	if snapshotNode.Tag != "snapshot" || !ok {
		return nil, nil
	}
	var snapshot waServerSync.ExternalBlobReference
	err := proto.Unmarshal(rawSnapshot, &snapshot)
	if err != nil {
		return nil, fmt.Errorf("failed to unmarshal snapshot: %w", err)
	}
	var rawData []byte
	rawData, err = downloadExternal(ctx, &snapshot)
	if err != nil {
		return nil, fmt.Errorf("failed to download external mutations: %w", err)
	}
	var downloaded waServerSync.SyncdSnapshot
	err = proto.Unmarshal(rawData, &downloaded)
	if err != nil {
		return nil, fmt.Errorf("failed to unmarshal mutation list: %w", err)
	}
	return &downloaded, nil
}

func parsePatchListInternal(ctx context.Context, collection *waBinary.Node, downloadExternal DownloadExternalFunc) ([]*waServerSync.SyncdPatch, error) {
	patchesNode := collection.GetChildByTag("patches")
	patchNodes := patchesNode.GetChildren()
	patches := make([]*waServerSync.SyncdPatch, 0, len(patchNodes))
	for i, patchNode := range patchNodes {
		rawPatch, ok := patchNode.Content.([]byte)
		if patchNode.Tag != "patch" || !ok {
			continue
		}
		var patch waServerSync.SyncdPatch
		err := proto.Unmarshal(rawPatch, &patch)
		if err != nil {
			return nil, fmt.Errorf("failed to unmarshal patch #%d: %w", i+1, err)
		}
		if patch.GetExternalMutations() != nil && downloadExternal != nil {
			var rawData []byte
			rawData, err = downloadExternal(ctx, patch.GetExternalMutations())
			if err != nil {
				return nil, fmt.Errorf("failed to download external mutations: %w", err)
			}
			var downloaded waServerSync.SyncdMutations
			err = proto.Unmarshal(rawData, &downloaded)
			if err != nil {
				return nil, fmt.Errorf("failed to unmarshal mutation list: %w", err)
			} else if len(downloaded.GetMutations()) == 0 {
				return nil, fmt.Errorf("didn't get any mutations from download")
			}
			patch.Mutations = downloaded.Mutations
		}
		patches = append(patches, &patch)
	}
	return patches, nil
}

// ParsePatchList will decode an XML node containing app state patches, including downloading any external blobs.
func ParsePatchList(ctx context.Context, node *waBinary.Node, downloadExternal DownloadExternalFunc) (*PatchList, error) {
	collection := node.GetChildByTag("sync", "collection")
	ag := collection.AttrGetter()
	snapshot, err := parseSnapshotInternal(ctx, &collection, downloadExternal)
	if err != nil {
		return nil, err
	}
	patches, err := parsePatchListInternal(ctx, &collection, downloadExternal)
	if err != nil {
		return nil, err
	}
	list := &PatchList{
		Name:           WAPatchName(ag.String("name")),
		HasMorePatches: ag.OptionalBool("has_more_patches"),
		Patches:        patches,
		Snapshot:       snapshot,
	}
	return list, ag.Error()
}

type patchOutput struct {
	RemovedMACs [][]byte
	AddedMACs   []store.AppStateMutationMAC
	Mutations   []Mutation
}

<<<<<<< HEAD
func (proc *Processor) decodeMutations(mutations []*waServerSync.SyncdMutation, out *patchOutput, validateMACs bool, patchName string, patchVersion uint64) error {
=======
func (proc *Processor) decodeMutations(ctx context.Context, mutations []*waServerSync.SyncdMutation, out *patchOutput, validateMACs bool) error {
>>>>>>> 0da7ff77
	for i, mutation := range mutations {
		keyID := mutation.GetRecord().GetKeyID().GetID()
		keys, err := proc.getAppStateKey(ctx, keyID)
		if err != nil {
			return fmt.Errorf("failed to get key %X to decode mutation: %w", keyID, err)
		}
		content := mutation.GetRecord().GetValue().GetBlob()
		content, valueMAC := content[:len(content)-32], content[len(content)-32:]
		if validateMACs {
			expectedValueMAC := generateContentMAC(mutation.GetOperation(), content, keyID, keys.ValueMAC)
			if !bytes.Equal(expectedValueMAC, valueMAC) {
				return fmt.Errorf("failed to verify mutation #%d: %w", i+1, ErrMismatchingContentMAC)
			}
		}
		iv, content := content[:16], content[16:]
		plaintext, err := cbcutil.Decrypt(keys.ValueEncryption, iv, content)
		if err != nil {
			return fmt.Errorf("failed to decrypt mutation #%d: %w", i+1, err)
		}
		var syncAction waSyncAction.SyncActionData
		err = proto.Unmarshal(plaintext, &syncAction)
		if err != nil {
			return fmt.Errorf("failed to unmarshal mutation #%d: %w", i+1, err)
		}
		indexMAC := mutation.GetRecord().GetIndex().GetBlob()
		if validateMACs {
			expectedIndexMAC := concatAndHMAC(sha256.New, keys.Index, syncAction.Index)
			if !bytes.Equal(expectedIndexMAC, indexMAC) {
				return fmt.Errorf("failed to verify mutation #%d: %w", i+1, ErrMismatchingIndexMAC)
			}
		}
		var index []string
		err = json.Unmarshal(syncAction.GetIndex(), &index)
		if err != nil {
			return fmt.Errorf("failed to unmarshal index of mutation #%d: %w", i+1, err)
		}
		if mutation.GetOperation() == waServerSync.SyncdMutation_REMOVE {
			out.RemovedMACs = append(out.RemovedMACs, indexMAC)
		} else if mutation.GetOperation() == waServerSync.SyncdMutation_SET {
			out.AddedMACs = append(out.AddedMACs, store.AppStateMutationMAC{
				IndexMAC: indexMAC,
				ValueMAC: valueMAC,
			})
		}
		out.Mutations = append(out.Mutations, Mutation{
			PatchName:    patchName,
			PatchVersion: patchVersion,
			Operation:    mutation.GetOperation(),
			Action:       syncAction.GetValue(),
			Index:        index,
			IndexMAC:     indexMAC,
			ValueMAC:     valueMAC,
		})
	}
	return nil
}

func (proc *Processor) storeMACs(ctx context.Context, name WAPatchName, currentState HashState, out *patchOutput) {
	err := proc.Store.AppState.PutAppStateVersion(ctx, string(name), currentState.Version, currentState.Hash)
	if err != nil {
		proc.Log.Errorf("Failed to update app state version in the database: %v", err)
	}
	err = proc.Store.AppState.DeleteAppStateMutationMACs(ctx, string(name), out.RemovedMACs)
	if err != nil {
		proc.Log.Errorf("Failed to remove deleted mutation MACs from the database: %v", err)
	}
	err = proc.Store.AppState.PutAppStateMutationMACs(ctx, string(name), currentState.Version, out.AddedMACs)
	if err != nil {
		proc.Log.Errorf("Failed to insert added mutation MACs to the database: %v", err)
	}
}

func (proc *Processor) validateSnapshotMAC(ctx context.Context, name WAPatchName, currentState HashState, keyID, expectedSnapshotMAC []byte) (keys ExpandedAppStateKeys, err error) {
	keys, err = proc.getAppStateKey(ctx, keyID)
	if err != nil {
		err = fmt.Errorf("failed to get key %X to verify patch v%d MACs: %w", keyID, currentState.Version, err)
		return
	}
	snapshotMAC := currentState.generateSnapshotMAC(name, keys.SnapshotMAC)
	if !bytes.Equal(snapshotMAC, expectedSnapshotMAC) {
		err = fmt.Errorf("failed to verify patch v%d: %w", currentState.Version, ErrMismatchingLTHash)
	}
	return
}

func (proc *Processor) decodeSnapshot(ctx context.Context, name WAPatchName, ss *waServerSync.SyncdSnapshot, initialState HashState, validateMACs bool, newMutationsInput []Mutation) (newMutations []Mutation, currentState HashState, err error) {
	currentState = initialState
	currentState.Version = ss.GetVersion().GetVersion()

	encryptedMutations := make([]*waServerSync.SyncdMutation, len(ss.GetRecords()))
	for i, record := range ss.GetRecords() {
		encryptedMutations[i] = &waServerSync.SyncdMutation{
			Operation: waServerSync.SyncdMutation_SET.Enum(),
			Record:    record,
		}
	}

	var warn []error
	warn, err = currentState.updateHash(encryptedMutations, func(indexMAC []byte, maxIndex int) ([]byte, error) {
		return nil, nil
	})
	if len(warn) > 0 {
		proc.Log.Warnf("Warnings while updating hash for %s: %+v", name, warn)
	}
	if err != nil {
		err = fmt.Errorf("failed to update state hash: %w", err)
		return
	}

	if validateMACs {
		_, err = proc.validateSnapshotMAC(ctx, name, currentState, ss.GetKeyID().GetID(), ss.GetMac())
		if err != nil {
			return
		}
	}

	var out patchOutput
	out.Mutations = newMutationsInput
<<<<<<< HEAD
	err = proc.decodeMutations(encryptedMutations, &out, validateMACs, string(name), currentState.Version)
=======
	err = proc.decodeMutations(ctx, encryptedMutations, &out, validateMACs)
>>>>>>> 0da7ff77
	if err != nil {
		err = fmt.Errorf("failed to decode snapshot of v%d: %w", currentState.Version, err)
		return
	}
	proc.storeMACs(ctx, name, currentState, &out)
	newMutations = out.Mutations
	return
}

// DecodePatches will decode all the patches in a PatchList into a list of app state mutations.
func (proc *Processor) DecodePatches(ctx context.Context, list *PatchList, initialState HashState, validateMACs bool) (newMutations []Mutation, currentState HashState, err error) {
	currentState = initialState
	var expectedLength int
	if list.Snapshot != nil {
		expectedLength = len(list.Snapshot.GetRecords())
	}
	for _, patch := range list.Patches {
		expectedLength += len(patch.GetMutations())
	}
	newMutations = make([]Mutation, 0, expectedLength)

	if list.Snapshot != nil {
		newMutations, currentState, err = proc.decodeSnapshot(ctx, list.Name, list.Snapshot, currentState, validateMACs, newMutations)
		if err != nil {
			return
		}
	}

	for _, patch := range list.Patches {
		version := patch.GetVersion().GetVersion()
		currentState.Version = version
		var warn []error
		warn, err = currentState.updateHash(patch.GetMutations(), func(indexMAC []byte, maxIndex int) ([]byte, error) {
			for i := maxIndex - 1; i >= 0; i-- {
				if bytes.Equal(patch.Mutations[i].GetRecord().GetIndex().GetBlob(), indexMAC) {
					value := patch.Mutations[i].GetRecord().GetValue().GetBlob()
					return value[len(value)-32:], nil
				}
			}
			// Previous value not found in current patch, look in the database
			return proc.Store.AppState.GetAppStateMutationMAC(ctx, string(list.Name), indexMAC)
		})
		if len(warn) > 0 {
			proc.Log.Warnf("Warnings while updating hash for %s: %+v", list.Name, warn)
		}
		if err != nil {
			err = fmt.Errorf("failed to update state hash: %w", err)
			return
		}

		if validateMACs {
			var keys ExpandedAppStateKeys
			keys, err = proc.validateSnapshotMAC(ctx, list.Name, currentState, patch.GetKeyID().GetID(), patch.GetSnapshotMac())
			if err != nil {
				return
			}
			patchMAC := generatePatchMAC(patch, list.Name, keys.PatchMAC, patch.GetVersion().GetVersion())
			if !bytes.Equal(patchMAC, patch.GetPatchMAC()) {
				err = fmt.Errorf("failed to verify patch v%d: %w", version, ErrMismatchingPatchMAC)
				return
			}
		}

		var out patchOutput
		out.Mutations = newMutations
<<<<<<< HEAD
		err = proc.decodeMutations(patch.GetMutations(), &out, validateMACs, string(list.Name), version)
=======
		err = proc.decodeMutations(ctx, patch.GetMutations(), &out, validateMACs)
>>>>>>> 0da7ff77
		if err != nil {
			return
		}
		proc.storeMACs(ctx, list.Name, currentState, &out)
		newMutations = out.Mutations
	}
	return
}<|MERGE_RESOLUTION|>--- conflicted
+++ resolved
@@ -118,11 +118,7 @@
 	Mutations   []Mutation
 }
 
-<<<<<<< HEAD
-func (proc *Processor) decodeMutations(mutations []*waServerSync.SyncdMutation, out *patchOutput, validateMACs bool, patchName string, patchVersion uint64) error {
-=======
-func (proc *Processor) decodeMutations(ctx context.Context, mutations []*waServerSync.SyncdMutation, out *patchOutput, validateMACs bool) error {
->>>>>>> 0da7ff77
+func (proc *Processor) decodeMutations(ctx context.Context, mutations []*waServerSync.SyncdMutation, out *patchOutput, validateMACs bool, patchName string, patchVersion uint64) error {
 	for i, mutation := range mutations {
 		keyID := mutation.GetRecord().GetKeyID().GetID()
 		keys, err := proc.getAppStateKey(ctx, keyID)
@@ -241,11 +237,7 @@
 
 	var out patchOutput
 	out.Mutations = newMutationsInput
-<<<<<<< HEAD
-	err = proc.decodeMutations(encryptedMutations, &out, validateMACs, string(name), currentState.Version)
-=======
-	err = proc.decodeMutations(ctx, encryptedMutations, &out, validateMACs)
->>>>>>> 0da7ff77
+	err = proc.decodeMutations(ctx, encryptedMutations, &out, validateMACs, string(name), currentState.Version)
 	if err != nil {
 		err = fmt.Errorf("failed to decode snapshot of v%d: %w", currentState.Version, err)
 		return
@@ -311,11 +303,7 @@
 
 		var out patchOutput
 		out.Mutations = newMutations
-<<<<<<< HEAD
-		err = proc.decodeMutations(patch.GetMutations(), &out, validateMACs, string(list.Name), version)
-=======
-		err = proc.decodeMutations(ctx, patch.GetMutations(), &out, validateMACs)
->>>>>>> 0da7ff77
+		err = proc.decodeMutations(ctx, patch.GetMutations(), &out, validateMACs, string(list.Name), version)
 		if err != nil {
 			return
 		}
