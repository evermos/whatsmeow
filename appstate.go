// Copyright (c) 2022 Tulir Asokan
//
// This Source Code Form is subject to the terms of the Mozilla Public
// License, v. 2.0. If a copy of the MPL was not distributed with this
// file, You can obtain one at http://mozilla.org/MPL/2.0/.

package whatsmeow

import (
	"context"
	"encoding/hex"
	"errors"
	"fmt"
	"time"

	"go.mau.fi/whatsmeow/appstate"
	waBinary "go.mau.fi/whatsmeow/binary"
	"go.mau.fi/whatsmeow/proto/waE2E"
	"go.mau.fi/whatsmeow/proto/waServerSync"
	"go.mau.fi/whatsmeow/store"
	"go.mau.fi/whatsmeow/types"
	"go.mau.fi/whatsmeow/types/events"
)

// FetchAppState fetches updates to the given type of app state. If fullSync is true, the current
// cached state will be removed and all app state patches will be re-fetched from the server.
func (cli *Client) FetchAppState(ctx context.Context, name appstate.WAPatchName, fullSync, onlyIfNotSynced bool) error {
	if cli == nil {
		return ErrClientIsNil
	}
	cli.appStateSyncLock.Lock()
	defer cli.appStateSyncLock.Unlock()
	if fullSync {
		err := cli.Store.AppState.DeleteAppStateVersion(ctx, string(name))
		if err != nil {
			return fmt.Errorf("failed to reset app state %s version: %w", name, err)
		}
	}
	version, hash, err := cli.Store.AppState.GetAppStateVersion(ctx, string(name))
	if err != nil {
		return fmt.Errorf("failed to get app state %s version: %w", name, err)
	}
	if version == 0 {
		fullSync = true
	} else if onlyIfNotSynced {
		return nil
	}

	state := appstate.HashState{Version: version, Hash: hash}

	hasMore := true
	wantSnapshot := fullSync
	for hasMore {
		patches, err := cli.fetchAppStatePatches(ctx, name, state.Version, wantSnapshot)
		wantSnapshot = false
		if err != nil {
			return fmt.Errorf("failed to fetch app state %s patches: %w", name, err)
		}
		hasMore = patches.HasMorePatches

<<<<<<< HEAD
		if latestAllowedVersion, exist := cli.LatestPatchVersionOnFetch[name]; exist {
			for patchIdx, patch := range patches.Patches {
				if patch.GetVersion().GetVersion() >= latestAllowedVersion {
					patches.Patches = patches.Patches[:patchIdx]
					hasMore = false
					break
				}
			}
		}

		mutations, newState, err := cli.appStateProc.DecodePatches(patches, state, !cli.DisableMACsValidationOnFetchAppState)
=======
		mutations, newState, err := cli.appStateProc.DecodePatches(ctx, patches, state, true)
>>>>>>> 0da7ff77
		if err != nil {
			if errors.Is(err, appstate.ErrKeyNotFound) {
				go cli.requestMissingAppStateKeys(context.WithoutCancel(ctx), patches)
			}
			err := fmt.Errorf("failed to decode app state %s patches: %w", name, err)
			if cli != nil && cli.Store != nil && cli.Store.ID != nil {
				err = fmt.Errorf("failed to decode app state %s patches for jid %s: %w", name, cli.Store.ID.String(), err)
			}
			return err
		}
		wasFullSync := state.Version == 0 && patches.Snapshot != nil
		state = newState
		if name == appstate.WAPatchCriticalUnblockLow && wasFullSync && !cli.EmitAppStateEventsOnFullSync {
			var contacts []store.ContactEntry
			mutations, contacts = cli.filterContacts(mutations)
			cli.Log.Debugf("Mass inserting app state snapshot with %d contacts into the store", len(contacts))
			err = cli.Store.Contacts.PutAllContactNames(ctx, contacts)
			if err != nil {
				// This is a fairly serious failure, so just abort the whole thing
				return fmt.Errorf("failed to update contact store with data from snapshot: %v", err)
			}
		}
		for _, mutation := range mutations {
			cli.dispatchAppState(ctx, mutation, fullSync, cli.EmitAppStateEventsOnFullSync)
		}
	}
	if fullSync {
		cli.Log.Debugf("Full sync of app state %s completed. Current version: %d", name, state.Version)
		cli.dispatchEvent(&events.AppStateSyncComplete{Name: name})
	} else {
		cli.Log.Debugf("Synced app state %s from version %d to %d", name, version, state.Version)
	}
	return nil
}

func (cli *Client) filterContacts(mutations []appstate.Mutation) ([]appstate.Mutation, []store.ContactEntry) {
	filteredMutations := mutations[:0]
	contacts := make([]store.ContactEntry, 0, len(mutations))
	for _, mutation := range mutations {
		if mutation.Index[0] == "contact" && len(mutation.Index) > 1 {
			jid, _ := types.ParseJID(mutation.Index[1])
			act := mutation.Action.GetContactAction()
			contacts = append(contacts, store.ContactEntry{
				JID:       jid,
				FirstName: act.GetFirstName(),
				FullName:  act.GetFullName(),
			})
		} else {
			filteredMutations = append(filteredMutations, mutation)
		}
	}
	return filteredMutations, contacts
}

func (cli *Client) dispatchAppState(ctx context.Context, mutation appstate.Mutation, fullSync bool, emitOnFullSync bool) {
	dispatchEvts := !fullSync || emitOnFullSync

	if mutation.Operation != waServerSync.SyncdMutation_SET {
		return
	}

	if dispatchEvts {
		cli.dispatchEvent(&events.AppState{Index: mutation.Index, SyncActionValue: mutation.Action})
	}

	var jid types.JID
	if len(mutation.Index) > 1 {
		jid, _ = types.ParseJID(mutation.Index[1])
	}
	ts := time.UnixMilli(mutation.Action.GetTimestamp())

	var storeUpdateError error
	var eventToDispatch interface{}
	var appstateEventToDispatch interface{}

	switch mutation.Index[0] {
	case appstate.IndexMute:
		act := mutation.Action.GetMuteAction()
		eventToDispatch = &events.Mute{JID: jid, Timestamp: ts, Action: act, FromFullSync: fullSync}
		var mutedUntil time.Time
		if act.GetMuted() {
			mutedUntil = time.UnixMilli(act.GetMuteEndTimestamp())
		}
		if cli.Store.ChatSettings != nil {
			storeUpdateError = cli.Store.ChatSettings.PutMutedUntil(ctx, jid, mutedUntil)
		}
	case appstate.IndexPin:
		act := mutation.Action.GetPinAction()
		eventToDispatch = &events.Pin{JID: jid, Timestamp: ts, Action: act, FromFullSync: fullSync}
		if cli.Store.ChatSettings != nil {
			storeUpdateError = cli.Store.ChatSettings.PutPinned(ctx, jid, act.GetPinned())
		}
	case appstate.IndexArchive:
		act := mutation.Action.GetArchiveChatAction()
		eventToDispatch = &events.Archive{JID: jid, Timestamp: ts, Action: act, FromFullSync: fullSync}
		if cli.Store.ChatSettings != nil {
			storeUpdateError = cli.Store.ChatSettings.PutArchived(ctx, jid, act.GetArchived())
		}
	case appstate.IndexContact:
		act := mutation.Action.GetContactAction()
		eventToDispatch = &events.Contact{JID: jid, Timestamp: ts, Action: act, FromFullSync: fullSync}
		if cli.Store.Contacts != nil {
			storeUpdateError = cli.Store.Contacts.PutContactName(ctx, jid, act.GetFirstName(), act.GetFullName())
		}
	case appstate.IndexClearChat:
		act := mutation.Action.GetClearChatAction()
		eventToDispatch = &events.ClearChat{JID: jid, Timestamp: ts, Action: act, FromFullSync: fullSync}
	case appstate.IndexDeleteChat:
		act := mutation.Action.GetDeleteChatAction()
		eventToDispatch = &events.DeleteChat{JID: jid, Timestamp: ts, Action: act, FromFullSync: fullSync}
	case appstate.IndexStar:
		if len(mutation.Index) < 5 {
			return
		}
		evt := events.Star{
			ChatJID:      jid,
			MessageID:    mutation.Index[2],
			Timestamp:    ts,
			Action:       mutation.Action.GetStarAction(),
			IsFromMe:     mutation.Index[3] == "1",
			FromFullSync: fullSync,
		}
		if mutation.Index[4] != "0" {
			evt.SenderJID, _ = types.ParseJID(mutation.Index[4])
		}
		eventToDispatch = &evt
	case appstate.IndexDeleteMessageForMe:
		if len(mutation.Index) < 5 {
			return
		}
		evt := events.DeleteForMe{
			ChatJID:      jid,
			MessageID:    mutation.Index[2],
			Timestamp:    ts,
			Action:       mutation.Action.GetDeleteMessageForMeAction(),
			IsFromMe:     mutation.Index[3] == "1",
			FromFullSync: fullSync,
		}
		if mutation.Index[4] != "0" {
			evt.SenderJID, _ = types.ParseJID(mutation.Index[4])
		}
		eventToDispatch = &evt
	case appstate.IndexMarkChatAsRead:
		eventToDispatch = &events.MarkChatAsRead{
			JID:          jid,
			Timestamp:    ts,
			Action:       mutation.Action.GetMarkChatAsReadAction(),
			FromFullSync: fullSync,
		}
	case appstate.IndexSettingPushName:
		eventToDispatch = &events.PushNameSetting{
			Timestamp:    ts,
			Action:       mutation.Action.GetPushNameSetting(),
			FromFullSync: fullSync,
		}
		cli.Store.PushName = mutation.Action.GetPushNameSetting().GetName()
		err := cli.Store.Save(ctx)
		if err != nil {
			cli.Log.Errorf("Failed to save device store after updating push name: %v", err)
		}
	case appstate.IndexSettingUnarchiveChats:
		eventToDispatch = &events.UnarchiveChatsSetting{
			Timestamp:    ts,
			Action:       mutation.Action.GetUnarchiveChatsSetting(),
			FromFullSync: fullSync,
		}
	case appstate.IndexUserStatusMute:
		eventToDispatch = &events.UserStatusMute{
			JID:          jid,
			Timestamp:    ts,
			Action:       mutation.Action.GetUserStatusMuteAction(),
			FromFullSync: fullSync,
		}
	case appstate.IndexLabelEdit:
		act := mutation.Action.GetLabelEditAction()
		eventToDispatch = &events.LabelEdit{
			PatchVersion: mutation.PatchVersion,
			PatchName:    mutation.PatchName,
			Timestamp:    ts,
			LabelID:      mutation.Index[1],
			Action:       act,
			FromFullSync: fullSync,
		}
	case appstate.IndexLabelAssociationChat:
		if len(mutation.Index) < 3 {
			return
		}
		jid, _ = types.ParseJID(mutation.Index[2])
		act := mutation.Action.GetLabelAssociationAction()
		eventToDispatch = &events.LabelAssociationChat{
			PatchVersion: mutation.PatchVersion,
			PatchName:    mutation.PatchName,
			JID:          jid,
			Timestamp:    ts,
			LabelID:      mutation.Index[1],
			Action:       act,
			FromFullSync: fullSync,
		}
	case appstate.IndexLabelAssociationMessage:
		if len(mutation.Index) < 6 {
			return
		}
		jid, _ = types.ParseJID(mutation.Index[2])
		act := mutation.Action.GetLabelAssociationAction()
		eventToDispatch = &events.LabelAssociationMessage{
			JID:          jid,
			Timestamp:    ts,
			LabelID:      mutation.Index[1],
			MessageID:    mutation.Index[3],
			Action:       act,
			FromFullSync: fullSync,
		}
	}
	if cli.EnableSentAppstateEventVersioning && mutation.PatchVersion > 0 && !jid.IsEmpty() {
		appstateEventToDispatch = &events.AppStateVersion{
			JID:               jid,
			Timestamp:         ts,
			AppStateEventType: mutation.Index[0],
			AppStateName:      mutation.PatchName,
			Version:           mutation.PatchVersion,
			FromFullSync:      fullSync,
		}
	}
	if appstateEventToDispatch != nil {
		cli.dispatchEvent(appstateEventToDispatch)
	}
	if storeUpdateError != nil {
		cli.Log.Errorf("Failed to update device store after app state mutation: %v", storeUpdateError)
	}
	if dispatchEvts && eventToDispatch != nil {
		cli.dispatchEvent(eventToDispatch)
	}
}

func (cli *Client) downloadExternalAppStateBlob(ctx context.Context, ref *waServerSync.ExternalBlobReference) ([]byte, error) {
	return cli.Download(ctx, ref)
}

func (cli *Client) fetchAppStatePatches(ctx context.Context, name appstate.WAPatchName, fromVersion uint64, snapshot bool) (*appstate.PatchList, error) {
	attrs := waBinary.Attrs{
		"name":            string(name),
		"return_snapshot": snapshot,
	}
	if !snapshot {
		attrs["version"] = fromVersion
	}
	resp, err := cli.sendIQ(infoQuery{
		Context:   ctx,
		Namespace: "w:sync:app:state",
		Type:      "set",
		To:        types.ServerJID,
		Content: []waBinary.Node{{
			Tag: "sync",
			Content: []waBinary.Node{{
				Tag:   "collection",
				Attrs: attrs,
			}},
		}},
	})
	if err != nil {
		return nil, err
	}
	return appstate.ParsePatchList(ctx, resp, cli.downloadExternalAppStateBlob)
}

func (cli *Client) requestMissingAppStateKeys(ctx context.Context, patches *appstate.PatchList) {
	cli.appStateKeyRequestsLock.Lock()
	rawKeyIDs := cli.appStateProc.GetMissingKeyIDs(ctx, patches)
	filteredKeyIDs := make([][]byte, 0, len(rawKeyIDs))
	now := time.Now()
	for _, keyID := range rawKeyIDs {
		stringKeyID := hex.EncodeToString(keyID)
		lastRequestTime := cli.appStateKeyRequests[stringKeyID]
		if lastRequestTime.IsZero() || lastRequestTime.Add(24*time.Hour).Before(now) {
			cli.appStateKeyRequests[stringKeyID] = now
			filteredKeyIDs = append(filteredKeyIDs, keyID)
		}
	}
	cli.appStateKeyRequestsLock.Unlock()
	cli.requestAppStateKeys(ctx, filteredKeyIDs)
}

func (cli *Client) requestAppStateKeys(ctx context.Context, rawKeyIDs [][]byte) {
	keyIDs := make([]*waE2E.AppStateSyncKeyId, len(rawKeyIDs))
	debugKeyIDs := make([]string, len(rawKeyIDs))
	for i, keyID := range rawKeyIDs {
		keyIDs[i] = &waE2E.AppStateSyncKeyId{KeyID: keyID}
		debugKeyIDs[i] = hex.EncodeToString(keyID)
	}
	msg := &waE2E.Message{
		ProtocolMessage: &waE2E.ProtocolMessage{
			Type: waE2E.ProtocolMessage_APP_STATE_SYNC_KEY_REQUEST.Enum(),
			AppStateSyncKeyRequest: &waE2E.AppStateSyncKeyRequest{
				KeyIDs: keyIDs,
			},
		},
	}
	ownID := cli.getOwnID().ToNonAD()
	if ownID.IsEmpty() || len(debugKeyIDs) == 0 {
		return
	}
	cli.Log.Infof("Sending key request for app state keys %+v", debugKeyIDs)
	_, err := cli.SendMessage(ctx, ownID, msg, SendRequestExtra{Peer: true})
	if err != nil {
		cli.Log.Warnf("Failed to send app state key request: %v", err)
	}
}

// SendAppState sends the given app state patch, then resyncs that app state type from the server
// to update local caches and send events for the updates.
//
// You can use the Build methods in the appstate package to build the parameter for this method, e.g.
//
//	cli.SendAppState(ctx, appstate.BuildMute(targetJID, true, 24 * time.Hour))
func (cli *Client) SendAppState(ctx context.Context, patch appstate.PatchInfo) error {
	if cli == nil {
		return ErrClientIsNil
	}
	version, hash, err := cli.Store.AppState.GetAppStateVersion(ctx, string(patch.Type))
	if err != nil {
		return err
	}
	// TODO create new key instead of reusing the primary client's keys
	latestKeyID, err := cli.Store.AppStateKeys.GetLatestAppStateSyncKeyID(ctx)
	if err != nil {
		return fmt.Errorf("failed to get latest app state key ID: %w", err)
	} else if latestKeyID == nil {
		return fmt.Errorf("no app state keys found, creating app state keys is not yet supported")
	}

	state := appstate.HashState{Version: version, Hash: hash}

	encodedPatch, err := cli.appStateProc.EncodePatch(ctx, latestKeyID, state, patch)
	if err != nil {
		return err
	}

	resp, err := cli.sendIQ(infoQuery{
		Context:   ctx,
		Namespace: "w:sync:app:state",
		Type:      iqSet,
		To:        types.ServerJID,
		Content: []waBinary.Node{{
			Tag: "sync",
			Content: []waBinary.Node{{
				Tag: "collection",
				Attrs: waBinary.Attrs{
					"name":            string(patch.Type),
					"version":         version,
					"return_snapshot": false,
				},
				Content: []waBinary.Node{{
					Tag:     "patch",
					Content: encodedPatch,
				}},
			}},
		}},
	})
	if err != nil {
		return err
	}

	respCollection := resp.GetChildByTag("sync", "collection")
	respCollectionAttr := respCollection.AttrGetter()
	if respCollectionAttr.OptionalString("type") == "error" {
		// TODO parse error properly
		return fmt.Errorf("%w: %s", ErrAppStateUpdate, respCollection.XMLString())
	}

	return cli.FetchAppState(ctx, patch.Type, false, false)
}<|MERGE_RESOLUTION|>--- conflicted
+++ resolved
@@ -58,7 +58,6 @@
 		}
 		hasMore = patches.HasMorePatches
 
-<<<<<<< HEAD
 		if latestAllowedVersion, exist := cli.LatestPatchVersionOnFetch[name]; exist {
 			for patchIdx, patch := range patches.Patches {
 				if patch.GetVersion().GetVersion() >= latestAllowedVersion {
@@ -69,10 +68,7 @@
 			}
 		}
 
-		mutations, newState, err := cli.appStateProc.DecodePatches(patches, state, !cli.DisableMACsValidationOnFetchAppState)
-=======
 		mutations, newState, err := cli.appStateProc.DecodePatches(ctx, patches, state, true)
->>>>>>> 0da7ff77
 		if err != nil {
 			if errors.Is(err, appstate.ErrKeyNotFound) {
 				go cli.requestMissingAppStateKeys(context.WithoutCancel(ctx), patches)
